#!/usr/bin/env python
# encoding: utf-8
"""
mh.py - A single myosin head

Created by Dave Williams on 2010-01-04.
"""

from numpy import pi, sqrt, log, radians

import math as m
import warnings
import numpy.random as random


class Spring:
    """A generic spring, from which we make the myosin heads"""

    def __init__(self, config):
        # noinspection PyArgumentList
        random.seed()  # Ensure proper seeding

        # # ## Passed variables
        self.r_w = config['rest_weak']
        self.r_s = config['rest_strong']
        self.k_w = config['konstant_weak']
        self.k_s = config['konstant_strong']
        # # ## Diffusion governors
        # k_T = Boltzmann constant * temperature = (1.381E-23 J/K * 288 K)
        k_t = 1.381 * 10 ** -23 * 288 * 10 ** 21  # 10**21 converts J to pN*nM
        # Normalize: a factor used to normalize the PDF of the segment values
        self.normalize = sqrt(2 * pi * k_t / self.k_w)
        self.stand_dev = sqrt(k_t / self.k_w)  # of segment values

    def to_dict(self):
        """Create a JSON compatible representation of the spring """
        return self.__dict__.copy()

    def from_dict(self, sd):
        """ Load values from a spring dict. Values read in correspond
        to the current output documented in to_dict.
        """
        self.r_w = sd['r_w']
        self.r_s = sd['r_s']
        self.k_w = sd['k_w']
        self.k_s = sd['k_s']
        self.normalize = sd['normalize']
        self.stand_dev = sd['stand_dev']

    def rest(self, state):
        """Return the rest value of the spring in state state

        Takes:
            state: the state of the spring, ['free'|'loose'|'tight']
        Returns:
            length/angle: rest length/angle of the spring in the given state
        """
        if state in ("free", "loose"):
            return self.r_w
        elif state == "tight":
            return self.r_s
        else:
            warnings.warn("Improper value for spring state")

    def constant(self, state):
        """Return the spring constant of the spring in state state

        Takes:
            state: the state of the spring, ['free'|'loose'|'tight']
        Returns:
            spring constant: for the spring in the given state
        """
        if state in ("free", "loose"):
            return self.k_w
        elif state == "tight":
            return self.k_s
        else:
            warnings.warn("Improper value for spring state")

    def energy(self, spring_val, state):
        """Given a current length/angle, return stored energy

        Takes:
            spring_val: a spring length or angle
            state: a spring state, ['free'|'loose'|'tight']
        Returns:
            energy: the energy required to achieve the given value
        """
        if state in ("free", "loose"):
            return 0.5 * self.k_w * m.pow((spring_val - self.r_w), 2)
        elif state == "tight":
            return 0.5 * self.k_s * m.pow((spring_val - self.r_s), 2)
        else:
            warnings.warn("Improper value for spring state")

    def bop(self):
        """Bop for a new value, given an exponential energy dist

        A longer explanation is in single xb/Crossbridge.py
        Takes:
            nothing: assumes the spring to be in the unbound state
        Returns:
            spring_value: the length or angle of the spring after diffusion"""
        return random.normal(self.r_w, self.stand_dev)


"""This python class is no longer used, kept around for equations and line count"""  # class SingleSpringHead:
#     """A single-spring myosin head, as in days of yore"""
#
#     def __init__(self):
#         # noinspection PyArgumentList
#         random.seed()  # Ensure proper seeding
#
#         """Create the spring that makes up the head and set energy values"""
#         self.state = "free"
#         self.g = Spring({
#             'rest_weak': 5,
#             'rest_strong': 0,
#             'konstant_weak': 5 / 3.976,
#             'konstant_strong': 5 / 3.976})
#         # Free energy calculation helpers
#         g_atp = 13  # In units of RT
#         atp = 5 * 10 ** -3
#         adp = 30 * 10 ** -6
#         phos = 3 * 10 ** -3
#         self.deltaG = abs(-g_atp - log(atp / (adp * phos)))
#         self.alpha = 0.28
#         self.eta = 0.68
#         # The time_trace-step, master of all time_trace
#         self.timestep = 1  # ms
#
#     def transition(self, bs):
#         """Transition to a new state (or not)
#
#         Takes:
#             bs: relative Crown to Actin distance (x,y)
#         Returns:
#             boolean: transition that occurred (as string) or None
#         """
#         # # ## Transitions rates are checked against a random number
#         check = random.rand()
#         # # ## Check for transitions depending on the current state
#         if self.state == "free":
#             if self._r12(bs) > check:
#                 self.state = "loose"
#                 return '12'
#         elif self.state == "loose":
#             if self._(bs) > check:
#                 self.state = "tight"
#                 return '23'
#             elif (1 - self._r21(bs)) < check:
#                 self.state = "free"
#                 return '21'
#         elif self.state == "tight":
#             if self._r31(bs) > check:
#                 self.state = "free"
#                 return '31'
#             elif (1 - self._r32(bs)) < check:
#                 self.state = "loose"
#                 return '32'
#         # Got this far? Than no transition occurred!
#         return None
#
#     def axial_force(self, tip_location):
#         """Find the axial force a Head generates at a given location
#
#         Takes:
#             tip_location: relative Crown to Actin distance (x,y)
#         Returns:
#             f_x: the axial force generated by the Head
#         """
#         # # ## Get the Head length
#         g_len = tip_location[0]
#         # # ## Write all needed values to local variables
#         g_s = self.g.rest(self.state)
#         g_k = self.g.constant(self.state)
#         # # ## Find and return force
#         f_x = g_k * (g_len - g_s)
#         return f_x
#
#     def radial_force(self, tip_location):
#         """Find the radial force a Head generates at a given location
#
#         Takes:
#             tip_location: relative Crown to Actin distance (x,y)
#         Returns:
#             f_y: the radial force generated by the Head
#         """
#         return 0.0
#
#     def energy(self, tip_location, state=None):
#         """Return the energy in the xb with the given parameters
#
#         Takes:
#             tip_location: relative Crown to Actin distance (x,y)
#             state: kinetic state of the cross-bridge, ['free'|'loose'|'tight']
#         Returns:
#             xb_energy: the energy stored in the cross-bridge"""
#         if state is None:
#             state = self.state
#         return self.g.energy(tip_location[0], state)
#
#     @property
#     def numeric_state(self):
#         """Return the numeric state (0, 1, or 2) of the head"""
#         lookup_state = {"free": 0, "loose": 1, "tight": 2}
#         return lookup_state[self.state]
#
#     def _set_timestep(self, timestep):
#         """Set the length of time_trace step used to calculate transitions"""
#         self.timestep = timestep
#
#     def _r12(self, bs):
#         """Binding rate, based on the distance from the Head tip to a Actin
#
#         Takes:
#             bs: relative Crown to Actin distance (x,y)
#         Returns:
#             probability: chance of binding occurring
#         """
#         # # ## Get needed values
#         k_xb = self.g.constant("free")
#         xb_0 = self.g.rest("free")
#         A = 2000  # From Tanner, 2008 Pg 1209
#         # # ## Calculate the binding probability
#         rate = (A * sqrt(k_xb / (2 * pi)) *
#                 m.exp(-.5 * k_xb * (bs[0] - xb_0) ** 2)) * self.timestep
#         return float(rate)
#
#     def _r21(self, bs):
#         """The reverse transition, from loosely bound to unbound
#
#         Takes:
#             bs: relative Crown to Actin distance (x,y)
#         Returns:
#             rate: probability of transition occurring this timestep
#         """
#         # # ## The rate depends on the states' free energies
#         g_1 = self._free_energy(bs, "free")
#         g_2 = self._free_energy(bs, "loose")
#         # # ## Rate, as in pg 1209 of Tanner et al, 2007
#         try:
#             rate = self._r12(bs) / m.exp(g_1 - g_2)
#         except ZeroDivisionError:
#             rate = 1
#         return float(rate)
#
#     def _r23(self, bs):
#         """Probability of becoming tightly bound if loosely bound
#
#         Takes:
#             bs: relative Crown to Actin distance (x,y)
#         Returns:
#             rate: probability of becoming tightly bound
#         """
#         # # ## Get other needed values
#         k_xb = self.g.constant("loose")
#         xb_0 = self.g.rest("loose")
#         B = 100  # From Tanner, 2008 Pg 1209
#         C = 1
#         D = 1
#         # # ## Rate taken from single cross-bridge work
#         rate = (B / sqrt(k_xb) * (1 - m.tanh(C * sqrt(k_xb) *
#                                              (bs[0] - xb_0))) + D) * self.timestep
#         return float(rate)
#
#     def _r32(self, bs):
#         """The reverse transition, from tightly to loosely bound
#
#         Takes:
#             bs: relative Crown to Actin distance (x,y)
#         Returns:
#             rate: probability of becoming loosely bound
#         """
#         # # ## Governed as in self_r21
#         g_2 = self._free_energy(bs, "loose")
#         g_3 = self._free_energy(bs, "tight")
#         try:
#             rate = self._r23(bs) / m.exp(g_2 - g_3)
#         except ZeroDivisionError:
#             rate = 1
#         return float(rate)
#
#     def _r31(self, bs):
#         """Probability of unbinding if tightly bound
#
#         Takes:
#             bs: relative Crown to Actin distance (x,y)
#         Returns:
#             rate: probability of detaching from the binding site
#         """
#         # # ## Get needed values
#         k_xb = self.g.constant("tight")
#         M = 3600  # From Tanner, 2008 Pg 1209
#         N = 40
#         P = 20
#         # # ## Based on the energy in the tight state
#         rate = (sqrt(k_xb) * (sqrt(M * (bs[0] - 4.76) ** 2) -
#                               N * (bs[0] - 4.76)) + P) * self.timestep
#         return float(rate)
#
#     def _free_energy(self, tip_location, state):
#         """Free energy of the Head
#
#         Takes:
#             tip_location: relative Crown to Actin distance (x,y)
#             state: kinetic state of the cross-bridge, ['free'|'loose'|'tight']
#         Returns:
#             energy: free energy of the head in the given state
#         """
#         if state == "free":
#             return 0
#         elif state == "loose":
#             k_xb = self.g.constant(state)
#             xb_0 = self.g.rest(state)
#             x = tip_location[0]
#             return self.alpha * -self.deltaG + k_xb * (x - xb_0) ** 2
#         elif state == "tight":
#             k_xb = self.g.constant(state)
#             x = tip_location[0]
#             return self.eta * -self.deltaG + k_xb * x ** 2


class Head:
    """Head implements a single myosin head"""

    def __init__(self):
        """Create the springs that make up the head and set energy values
        Values are chosen for consistency with single spring rest lengths
        and rest lattice spacings. More documentation in the single spring
        code. All numerical values referenced are discussed in single
        crossbridge PLOS paper.
        """
        # noinspection PyArgumentList
        random.seed()  # Ensure proper seeding

        # Remember thine kinetic state
        self.state = "inactive"
        # Create the springs which make up the head
        self.c = Spring({  # the converter domain
            'rest_weak': radians(47.16),
            'rest_strong': radians(73.20),
            'konstant_weak': 40,
            'konstant_strong': 40})
        self.g = Spring({  # the globular domain
            'rest_weak': 19.93,
            'rest_strong': 16.47,
            'konstant_weak': 2,
            'konstant_strong': 2})
        # Free energy calculation helpers
        g_atp = 13  # In units of RT
        atp = 5 * 10 ** -3
        adp = 30 * 10 ** -6
        phos = 3 * 10 ** -3
        deltaG = abs(-g_atp - log(atp / (adp * phos)))
        self.alphaDG = 0.28 * -deltaG   # weak state efficiency: 0.28
        self.etaDG = 0.68 * -deltaG     # strong state efficiency: 0.68
        # The time_trace-step, master of all time_trace
        self._timestep = 1  # ms
        # Force sensitive detachment information
        self.detach_rate_type = 'original'
        self.fd_k_0 = 102 * 1e-3
        self.fd_delta = 1.3
        self.attachment_rate = 72
        self.ps_rate = 0.1
        # k_T = Boltzmann constant * temperature = (1.381E-23 J/K * 288 K)
        self.k_t = 1.381 * 10 ** -23 * 288 * 10 ** 21  # 10**21 converts J to pN*nM

    def transition(self, bs, ap, force):
        """Transition to a new state (or not)

        Takes:
            bs: relative Crown to Actin distance (x,y)
            ap: Actin binding permissiveness, from 0 to 1
            force: the force being felt by the bound crossbridge, used in the detachment calculation.
                - force should be passed as None or 0 for unbound myosin heads
        Returns:
            boolean: transition that occurred (as string) or None
        """
        # # ## Transitions rates are checked against a random number
        check = random.rand()
        # # ## Check for transitions depending on the current state
        if self.state == "free":
            tip = self._get_tip(bs)
            srx_bs = (self.g.r_w, 0)
            if self._prob(self._bind(bs, tip)) * ap > check:
                self.state = "loose"
                return '12'
            elif (1 - self._prob(self._bind(srx_bs, tip))) < check:
                self.state = "inactive"
                # print("+", end='')
                return '14'
        elif self.state == "loose":
            if self._prob(self._r23(bs)) > check:
                self.state = "tight"
                return '23'
            elif (1 - self._prob(self._r21(bs))) < check:
                self.state = "free"
                return '21'
        elif self.state == "tight":
            if self._prob(self._r31(bs, force)) > check:
                self.state = "free"
                return '31'
            elif (1 - self._prob(self._r32(bs))) < check:
                self.state = "loose"
                return '32'
        elif self.state == 'inactive':
            if self._prob(self._r41(bs)) > check:
                self.state = "free"
                # print("-", end='')
                return '41'
        # Got this far? Than no transition occurred!
        return None

    def axial_force(self, tip_location):
        """Find the axial force a Head generates at a given location

        Takes:
            tip_location: relative Crown to Actin distance (x,y)
        Returns:
            f_x: the axial force generated by the Head
        """
        assert(self.state != 'inactive')
        # # ## Get the Head length and angle
        (c_ang, g_len) = self._seg_values(tip_location)
        # # ## Write all needed values to local variables
        c_s = self.c.rest(self.state)
        g_s = self.g.rest(self.state)
        c_k = self.c.constant(self.state)
        g_k = self.g.constant(self.state)
        # # ## Find and return force
        f_x = (g_k * (g_len - g_s) * m.cos(c_ang) +
               1 / g_len * c_k * (c_ang - c_s) * m.sin(c_ang))
        return f_x

    def radial_force(self, tip_location):
        """Find the radial force a Head generates at a given location

        Takes:
            tip_location: relative Crown to Actin distance (x,y)
        Returns:
            f_y: the radial force generated by the Head
        """
        # # ## Get the Head length and angle
        (c_ang, g_len) = self._seg_values(tip_location)
        # # ## Write all needed values to local variables
        c_s = self.c.rest(self.state)
        g_s = self.g.rest(self.state)
        c_k = self.c.constant(self.state)
        g_k = self.g.constant(self.state)
        # # ## Find and return force
        f_y = (g_k * (g_len - g_s) * m.sin(c_ang) +
               1 / g_len * c_k * (c_ang - c_s) * m.cos(c_ang))
        return f_y

    def energy(self, tip_location, state=None):
        """Return the energy in the xb with the given parameters

        Takes:
            tip_location: relative Crown to Actin distance (x,y)
            state: kinetic state of the cross-bridge, ['free'|'loose'|'tight']
        Returns:
            xb_energy: the energy stored in the cross-bridge"""
        if state is None:
            state = self.state
        (ang, dist) = self._seg_values(tip_location)
        xb_energy = self.c.energy(ang, state) + self.g.energy(dist, state)
        return xb_energy

    @property
    def numeric_state(self):
        """Return the numeric state (0, 1, or 2) of the head"""
        lookup_state = {"free": 0, "loose": 1, "tight": 2, 'inactive': 3}
        return lookup_state[self.state]

    @property
    def timestep_len(self):
        raise AttributeError("method timestep_len in class Head must be overridden by Child class.")
        # Prevent inheritance issues where Head objects cycle at ts_l = 1 ms if not told otherwise.
        # AMA 25MAR2020

    def _prob(self, rate):
        """Convert a rate to a probability, based on the current timestep
        length and the assumption that the rate is for a Poisson process.
        We are asking, what is the probability that at least one Poisson
        distributed value would occur during the timestep.

        Takes:
            rate: a per ms rate to convert to probability
        Returns:
            probability: the probability the event occurs during a timestep
                of length determined by self.timestep
        """
        return 1 - m.exp(-rate * self.timestep_len)

    def _get_tip(self, bs):
        # # ## Flag indicates successful diffusion
        bop_right = False
        tip = None
        while bop_right is False:
            # # ## Bop the springs to get new values
            c_ang = self.c.bop()
            g_len = self.g.bop()
            # # ## Translate those values to an (x,y) position
            tip = (g_len * m.cos(c_ang), g_len * m.sin(c_ang))
            # # ## Only a bop that lands short of the thin fil is valid
            bop_right = bs[1] >= tip[1] > 0
<<<<<<< HEAD
=======
        return tip

    def _bind(self, bs, tip):
        """Bind (or don't) based on the distance from the Head tip to a Actin

        Takes:
            bs: relative Crown to Actin distance (x,y)
        Returns:
            probability: chance of binding occurring during a timestep
        """
>>>>>>> 71eae10c
        # # ## Find the distance to the binding site
        distance = m.hypot(bs[0] - tip[0], bs[1] - tip[1])

        # # ## The binding rate is dependent on the exp of the dist
        # Rate = \tau * \exp^{-dist^2}
        rate = self.attachment_rate * m.exp(-distance ** 2)
        # # ## Return the rate
        return rate

    def _r21(self, bs):
        """The reverse transition, from loosely bound to unbound

        This depends on the prob r12, the binding prob, which is given
        in a stochastic manner. Thus _p21 is returning not the prob of
        going from loosely bound to tightly bound, but the change that
        occurs in one particular timestep, the stochastic probability.
        Takes:
            bs: relative Crown to Actin distance (x,y)
            ap: Actin binding permissiveness, from 0 to 1
        Returns:
            prob: probability of transition
        """
        # # ## The rate depends on the states' free energies
        unbound_free_energy = self._free_energy(bs, "free")
        loose_free_energy = self._free_energy(bs, "loose")
        # # ## Rate, as in pg 1209 of Tanner et al, 2007
        # # ## With added reduced-detachment factor, increases dwell time_trace
        try:
            rate = self._bind(bs, bs) / m.exp(
                unbound_free_energy - loose_free_energy)
        except ZeroDivisionError:

            rate = 1
        return float(rate)

    def _r23(self, bs):
        """Rate of becoming tightly bound if loosely bound

        Takes:
            bs: relative Crown to Actin distance (x,y)
        Returns:
            rate: per ms rate of becoming tightly bound
        """
        # # ## The transition rate depends on state energies
        loose_energy = self.energy(bs, "loose")
        tight_energy = self.energy(bs, "tight")
        # # ## Powerstroke rate, per ms
        rate = (self.ps_rate *  # reduce overall rate 0.6
                (1 +  # shift rate up to avoid negative rate
                 m.tanh(6 +  # move center of transition to right
                        0.2 * (loose_energy - tight_energy))))
        return float(rate)

    def _r32(self, bs):
        """The reverse transition, from tightly to loosely bound

        Takes:
            bs: relative Crown to Actin distance (x,y)
        Returns:
            rate: per ms rate of transition
        """
        # # ## Governed as in self_p21
        loose_free_energy = self._free_energy(bs, "loose")
        tight_free_energy = self._free_energy(bs, "tight")
        try:
            rate = self._r23(bs) / m.exp(loose_free_energy - tight_free_energy)
        except ZeroDivisionError:
            rate = 1
        return float(rate)

    def _r31(self, bs, force):
        """Per ms rate of unbinding if tightly bound

        Takes:
            bs: relative Crown to Actin distance (x,y)
        Returns
            rate: per ms rate of detaching from the binding site
        """
        # ## Based on the energy in the tight state
        # loose_energy = self.energy(bs, "loose")

        if self.detach_rate_type == 'original':             # original multifil detachment rate
            tight_energy = self.energy(bs, "tight")
            rate = m.sqrt(0.01 * tight_energy) + 0.02
            return float(rate)
        elif self.detach_rate_type == 'fixed':              # Fixed rate - Alison Schroer data
            return self.fd_k_0
        elif self.detach_rate_type == 'force_sensitive':    # TODO Force sensitive detachment rate
            return self.fd_k_0 * m.exp((-force * self.fd_delta) / self.k_t)
        else:  # rate type is not valid
            print("supplied:", self.detach_rate_type)
            raise TypeError("supplied detachment_rate key is not valid")

    def _free_energy(self, tip_location, state):
        """Free energy of the Head

        Takes:
            tip_location: relative Crown to Actin distance (x,y)
            state: kinetic state of the cross-bridge, ['free'|'loose'|'tight']
        Returns:
            energy: free energy of the head in the given state
        """
        if state == "free":
            return 0
        elif state == "loose":
            return self.alphaDG + self.energy(tip_location, state)
        elif state == "tight":
            return self.etaDG + self.energy(tip_location, state)

    @staticmethod
    def _seg_values(tip_location):
        """Return the length and angle to the Head tip

        Takes:
            tip_location: relative Crown to Actin distance (x,y)
        Returns:
            (c_ang, g_len): the angle and length of the Head's springs
        """
        c_ang = m.atan2(tip_location[1], tip_location[0])
        g_len = m.hypot(tip_location[1], tip_location[0])
        return c_ang, g_len


class Crossbridge(Head):
    """A cross-bridge, including status of links to actin sites"""

    # kwargs that can be used to edit crossbridge phenotype
    # crossbridge can also accept phenotype managers
    VALID_PARAMS = ['mh_c_ks', 'mh_c_kw', 'mh_c_rs', 'mh_c_rw',
                    'mh_g_ks', 'mh_g_kw', 'mh_g_rs', 'mh_g_rw',
                    'detachment_rate', 'mh_fd_k0', 'mh_fd_delta', 
                    'mh_attachment_rate', 'mh_ps_rate']

    def __init__(self, index, parent_face, thin_face, **mh_params):
        """Set up the cross-bridge

        Parameters:
            index: the cross-bridge's index on the parent face
            parent_face: the associated thick filament face
            thin_face: the face instance opposite this cross-bridge
        """
        # Do that super() voodoo that instantiates the parent Head
        super(Crossbridge, self).__init__()

        # noinspection PyArgumentList
        random.seed()  # Ensure proper seeding

        # What is your name, where do you sit on the parent face?
        self.index = index
        # What log are you a bump upon?
        self.parent_face = parent_face
        # Remember who thou art squaring off against
        self.thin_face = thin_face
        # How can I ever find you?
        self.address = ('xb', self.parent_face.parent_filament.index,
                        self.parent_face.index, self.index)
        # Remember if thou art bound unto an actin
        self.bound_to = None  # None if unbound, BindingSite object otherwise

        """Handle mh_params"""
        # ## Handle mh_isomer calculations
        if 'mh_iso' in mh_params.keys():  # !!! This means we don't actually have settings to pass yet !!!
            profiles = mh_params['mh_iso']
            cum_sum = 0
            rolled_val = random.random()  # get the rolled value
            i = 0
            while cum_sum < rolled_val:
                probability = float(profiles[i]['iso_p'])
                cum_sum += probability
                i += 1
            mh_params = mh_params['mh_iso'][i - 1].copy()  # Note that we have to copy the profile - object logic...
            mh_params.pop('iso_p')

        self.constants = {}

        self._process_params(mh_params)

        # Print kwargs not digested
        for key in mh_params.keys():
            print("Unknown mh_param:", key)

    def __str__(self):
        """String representation of the cross-bridge"""
        out = '__XB_%02d__State_%s__Forces_%d_%d__' % (
            self.index, self.state,
            self.axial_force(), self.radial_force())
        return out

    def to_dict(self):
        """Create a JSON compatible representation of the crown

        Example usage: json.dumps(crown.to_dict(), indent=1)

        Current output includes:
            address: largest to most local, indices for finding this
            state: the free, loose, strong state of binding
            thin_face: the address of the opposing thin face
            bound_to: None or the address of the bound binding site
        """
        xbd = self.__dict__.copy()
        xbd.pop('_timestep')
        xbd.pop('index')
        xbd.pop('c')
        xbd.pop('g')
        xbd.pop('parent_face')
        if xbd['bound_to'] is not None:
            xbd['bound_to'] = xbd['bound_to'].address
        xbd['thin_face'] = xbd['thin_face'].address
        return xbd

    def from_dict(self, xbd):
        """ Load values from a crossbridge dict. Values read in correspond
        to the current output documented in to_dict.
        """
        # Check for index mismatch
        read, current = tuple(xbd['address']), self.address
        assert read == current, "index mismatch at %s/%s" % (read, current)
        # Local keys
        self.state = xbd['state']
        self.etaDG = xbd['etaDG']
        self.alphaDG = xbd['alphaDG']
        # Sub-structure and remote keys
        self.thin_face = self.parent_face.parent_filament.parent_lattice. \
            resolve_address(xbd['thin_face'])
        if xbd['bound_to'] is None:
            self.bound_to = None
        else:
            self.bound_to = self.parent_face.parent_filament.parent_lattice. \
                resolve_address(xbd['bound_to'])

    @property
    def timestep_len(self):
        """Timestep size is stored at the half-sarcomere level"""
        return self.parent_face.parent_filament.parent_lattice.timestep_len

    def transition(self, **kwargs):
        """Gather the needed information and try a transition

        Parameters:
            self
        Returns:
            transition: string of transition ('12', '32', etc.) or None
        """

        if self.state == 'inactive':
            assert(self.bound_to is None), 'Bound state mismatch'
            trans = super(Crossbridge, self).transition((self.g.r_w, 0),
                                                        0, force=None)      # force is not relevant for leaving SRX
            assert (trans in (None, '41')), 'Bound state mismatch'

        # When unbound, try to bind, otherwise just try a transition
        elif self.bound_to is None:
            # Find the lattice spacing
            lattice_spacing = self._get_lattice_spacing()
            # Find this cross-bridge's axial location
            xb_axial_loc = self.axial_location
            # Find the potential binding site
            actin_site = self.thin_face.nearest(xb_axial_loc)
            actin_axial_loc = actin_site.axial_location
            actin_state = actin_site.permissiveness
            # Find the axial separation
            axial_sep = actin_axial_loc - xb_axial_loc
            # Combine the two distances
            distance_to_site = (axial_sep, lattice_spacing)
            # Allow the myosin head to take it from here
            trans = super(Crossbridge, self).transition(distance_to_site,
                                                        actin_state, force=None)    # force is not relevant for binding
            # Process changes to bound state
            if trans == '12':
                self.bound_to = actin_site
                actin_site.bind_to(self)
            else:
                assert (trans in (None, '14')), 'Bound state mismatch'
        else:
            # Get the distance to the actin site
            distance_to_site = self._dist_to_bound_actin()
            actin_state = self.bound_to.permissiveness
            # retrieve the amount of force being exerted based on the state of actin
            thin_filament = self.bound_to.parent_thin
            bs_id = self.bound_to.index
            # TODO figure out class permissions
            # noinspection PyProtectedMember
            forces = thin_filament._axial_thin_filament_forces()
            left = 0
            if bs_id != 0:
                left = forces[bs_id - 1]
            right = forces[bs_id]
            force = left - right
            # Allow the myosin head to take it from here
            trans = super(Crossbridge, self).transition(distance_to_site,
                                                        actin_state, force=force)
            # Process changes to the bound state
            if trans in {'21', '31'}:
                self.bound_to.bind_to(None)
                self.bound_to = None
            else:
                assert (trans in {'23', '32', None}), 'State mismatch'
        return trans

    def axial_force(self, base_axial_loc=None, tip_axial_loc=None):
        """Gather needed information and return the axial force

        Parameters:
            base_axial_loc: location of the crown (optional)
            tip_axial_loc: location of an attached actin node (optional)
        Returns:
            f_x: the axial force generated by the cross-bridge
        """
        # Unbound? No force!
        if self.bound_to is None:
            return 0.0
        # Else, get the distance to the bound site and run with it
        distance = self._dist_to_bound_actin(base_axial_loc, tip_axial_loc)
        # Allow the myosin head to take it from here
        return super(Crossbridge, self).axial_force(distance)

    def radial_force(self, **kwargs):
        """Gather needed information and return the radial force

        Parameters:
            self
        Returns:
            f_y: the radial force generated by the cross-bridge
        """
        # Unbound? No force!
        if self.bound_to is None:
            return 0.0
        # Else, get the distance to the bound site and run with it
        distance_to_site = self._dist_to_bound_actin()
        # Allow the myosin head to take it from here
        return super(Crossbridge, self).radial_force(distance_to_site)

    @property
    def axial_location(self):
        """Find the axial location of the thick filament attachment point

        Parameters:
            self
        Returns:
            axial: the axial location of the cross-bridge base
        """
        axial = self.parent_face.get_axial_location(self.index)
        return axial

    def _dist_to_bound_actin(self, xb_axial_loc=None, tip_axial_loc=None):

        """Find the (x,y) distance to the bound actin
        This is the distance format used by the myosin head.
        Parameters:
            xb_axial_loc: current axial location of the crown (optional)
            tip_axial_loc: location of an attached actin node (optional)
        Returns:
            (x,y): the axial distance between the cross-bridge base and
                   the actin site (x), and the lattice spacing (y)
        """
        if self.state == 'inactive':
            return self.g.r_w, 0
        # Are you really bound?
        assert (self.bound_to is not None), "Lies, you're unbound!"
        # Find the lattice spacing
        lattice_spacing = self._get_lattice_spacing()
        # Find this cross-bridge's axial location if need be
        if xb_axial_loc is None:
            xb_axial_loc = self.axial_location
        # Find the distance to the bound actin site if need be
        if tip_axial_loc is None:
            tip_axial_loc = self.bound_to.axial_location
        # Combine the two distances
        return tip_axial_loc - xb_axial_loc, lattice_spacing

    def _get_lattice_spacing(self):
        """Ask our superiors for lattice spacing data"""
        return self.parent_face.lattice_spacing

    def _process_params(self, mh_params):
        """converter definitions"""

        # converter k_strong_state
        key = 'mh_c_ks'
        if key in mh_params.keys():
            self.c.k_s = mh_params.pop(key)
        self.constants[key] = self.c.k_s

        # converter k_weak_state
        key = 'mh_c_kw'
        if key in mh_params.keys():
            self.c.k_w = mh_params.pop(key)
        self.constants[key] = self.c.k_w

        # converter rest_weak_state
        key = 'mh_c_rw'
        if key in mh_params.keys():
            self.c.r_w = mh_params.pop(key)
        self.constants[key] = self.c.r_w

        # converter rest_strong_state
        key = 'mh_c_rs'
        if key in mh_params.keys():
            self.c.r_s = mh_params.pop(key)
        self.constants[key] = self.c.r_s

        """globular definitions"""

        # globular k_strong_state
        key = 'mh_g_ks'
        if key in mh_params.keys():
            self.g.k_s = mh_params.pop(key)
        self.constants[key] = self.g.k_s

        # globular k_weak_state
        key = 'mh_g_kw'
        if key in mh_params.keys():
            self.g.k_w = mh_params.pop(key)
        self.constants[key] = self.g.k_w

        # globular rest_weak_state
        key = 'mh_g_rw'
        if key in mh_params.keys():
            self.g.r_w = mh_params.pop(key)
        self.constants[key] = self.g.r_w

        # globular rest_strong_state
        key = 'mh_g_rs'
        if key in mh_params.keys():
            self.g.r_s = mh_params.pop(key)
        self.constants[key] = self.g.r_s

        # Force dependent detachment settings

        # rate type TODO decide on detachment rate and remove this parameter
        key = 'detachment_rate'
        if key in mh_params.keys():
            self.detach_rate_type = mh_params.pop(key)
        self.constants[key] = self.detach_rate_type

        key = 'mh_fd_k0'
        if key in mh_params.keys():
            self.fd_k_0 = mh_params.pop(key)
        self.constants[key] = self.fd_k_0

        key = 'mh_fd_delta'
        if key in mh_params.keys():
            self.fd_delta = mh_params.pop(key)
        self.constants[key] = self.fd_delta
        
        key = 'mh_attachment_rate'
        if key in mh_params.keys():
            self.attachment_rate = mh_params.pop(key)
        self.constants[key] = self.attachment_rate
        
        key = 'mh_ps_rate'
        if key in mh_params.keys():
            self.ps_rate = mh_params.pop(key)
        self.constants[key] = self.ps_rate


if __name__ == '__main__':
    print("mh.py is really meant to be called as a supporting module")<|MERGE_RESOLUTION|>--- conflicted
+++ resolved
@@ -505,8 +505,6 @@
             tip = (g_len * m.cos(c_ang), g_len * m.sin(c_ang))
             # # ## Only a bop that lands short of the thin fil is valid
             bop_right = bs[1] >= tip[1] > 0
-<<<<<<< HEAD
-=======
         return tip
 
     def _bind(self, bs, tip):
@@ -517,7 +515,6 @@
         Returns:
             probability: chance of binding occurring during a timestep
         """
->>>>>>> 71eae10c
         # # ## Find the distance to the binding site
         distance = m.hypot(bs[0] - tip[0], bs[1] - tip[1])
 
